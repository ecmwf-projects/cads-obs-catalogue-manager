from pathlib import Path

import xarray


<<<<<<< HEAD
def get_woudc_adaptor_config(test_config):
=======
def test_adaptor(test_repository, tmp_path, test_api_server):
    """Full test with a local instance of the HTTP API."""
    from cads_adaptors import ObservationsAdaptor

    test_request = {
        "observation_type": ["total_column"],
        "format": "netCDF",
        "variable": ["total_ozone_column"],
        "year": ["2011"],
        "month": ["02"],
        "day": [
            "01",
            "02",
            "03",
        ],
    }
    test_form = {}
    # + "/v1/AUTH_{public_user}" will be needed to work with S3 ceph public urls, but it
    # is not needed for this test as it works with MiniIO.
>>>>>>> 6f2df543
    test_adaptor_config = {
        "entry_point": "cads_adaptors:ObservationsAdaptor",
        "collection_id": "insitu-observations-woudc-ozone-total-column-and-profiles",
        "obs_api_url": "http://localhost:8000",
        "mapping": {
            "remap": {
                "observation_type": {
                    "total_column": "TotalOzone",
                    "vertical_profile": "OzoneSonde",
                }
            },
            "rename": {"observation_type": "dataset_source", "variable": "variables"},
            "force": {},
        },
    }
    return test_adaptor_config


def get_gnss_adaptor_config(test_config):
    test_adaptor_config = {
        "entry_point": "cads_adaptors:ObservationsAdaptor",
        "collection_id": "insitu-observations-gnss",
        "catalogue_url": test_config.catalogue_db.get_url(),
        "storage_url": "http://"
        + test_config.s3config.host
        + ":"
        + str(test_config.s3config.port),
        "mapping": {
            "remap": {
                "network_type": {
                    "epn_repro2": "EPN",
                    "igs_daily": "IGS",
                    "igs3": "IGS_R3",
                },
            },
            "rename": {"network_type": "dataset_source", "variable": "variables"},
            "force": {},
        },
    }
    return test_adaptor_config


test_request_woudc = {
    "observation_type": ["vertical_profile"],
    "format": "netCDF",
    "variable": ["air_temperature"],
    "year": ["1969"],
    "month": ["01"],
    "day": [
        "01",
        "02",
        "03",
    ],
}


test_request_gnss = {
    "network_type": ["igs3"],
    "format": "netCDF",
    "variable": ["total_column_water_vapour"],
    "year": ["2000"],
    "month": ["10"],
    "day": [
        "22",
    ],
}


# @pytest.mark.skip("Depends on cads_adaptors")
def test_adaptor(test_config, test_repository, tmp_path):
    from cads_adaptors import ObservationsAdaptor

    test_form = {}
    # + "/v1/AUTH_{public_user}" will be needed to work with S3 ceph public urls, but it
    # is not needed for this test as it works with MiniIO.
    test_adaptor_config = get_gnss_adaptor_config(test_config)
    adaptor = ObservationsAdaptor(test_form, **test_adaptor_config)
    result = adaptor.retrieve(test_request_gnss)
    tempfile = Path(tmp_path, "test_adaptor.nc")
    with tempfile.open("wb") as tmpf:
        tmpf.write(result.read())
    assert tempfile.stat().st_size > 0
    assert xarray.open_dataset(tempfile).observation_id.size > 0<|MERGE_RESOLUTION|>--- conflicted
+++ resolved
@@ -1,35 +1,18 @@
 from pathlib import Path
 
+import pytest
 import xarray
 
 
-<<<<<<< HEAD
 def get_woudc_adaptor_config(test_config):
-=======
-def test_adaptor(test_repository, tmp_path, test_api_server):
-    """Full test with a local instance of the HTTP API."""
-    from cads_adaptors import ObservationsAdaptor
-
-    test_request = {
-        "observation_type": ["total_column"],
-        "format": "netCDF",
-        "variable": ["total_ozone_column"],
-        "year": ["2011"],
-        "month": ["02"],
-        "day": [
-            "01",
-            "02",
-            "03",
-        ],
-    }
-    test_form = {}
-    # + "/v1/AUTH_{public_user}" will be needed to work with S3 ceph public urls, but it
-    # is not needed for this test as it works with MiniIO.
->>>>>>> 6f2df543
     test_adaptor_config = {
         "entry_point": "cads_adaptors:ObservationsAdaptor",
         "collection_id": "insitu-observations-woudc-ozone-total-column-and-profiles",
-        "obs_api_url": "http://localhost:8000",
+        "catalogue_url": test_config.catalogue_db.get_url(),
+        "storage_url": "http://"
+        + test_config.s3config.host
+        + ":"
+        + str(test_config.s3config.port),
         "mapping": {
             "remap": {
                 "observation_type": {
@@ -94,16 +77,16 @@
 }
 
 
-# @pytest.mark.skip("Depends on cads_adaptors")
+@pytest.mark.skip("Depends on cads_adaptors")
 def test_adaptor(test_config, test_repository, tmp_path):
     from cads_adaptors import ObservationsAdaptor
 
     test_form = {}
     # + "/v1/AUTH_{public_user}" will be needed to work with S3 ceph public urls, but it
     # is not needed for this test as it works with MiniIO.
-    test_adaptor_config = get_gnss_adaptor_config(test_config)
+    test_adaptor_config = get_woudc_adaptor_config(test_config)
     adaptor = ObservationsAdaptor(test_form, **test_adaptor_config)
-    result = adaptor.retrieve(test_request_gnss)
+    result = adaptor.retrieve(test_request_woudc)
     tempfile = Path(tmp_path, "test_adaptor.nc")
     with tempfile.open("wb") as tmpf:
         tmpf.write(result.read())
